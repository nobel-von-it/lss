--- conflicted
+++ resolved
@@ -344,7 +344,6 @@
             style.color.wrap(&self.name)
         }
     }
-<<<<<<< HEAD
     fn get_colorless_name(&self, suf: bool) -> String {
         let style = self._get_style();
         if suf && style.suffix.is_some() {
@@ -359,46 +358,37 @@
         maxs: &Maxs,
         blocks: bool,
         color: DisplayColor,
+        quoted: bool,
     ) -> String {
-=======
-    fn to_fixed_str(&self, is_human: bool, maxs: &Maxs, blocks: bool, quoted: bool) -> String {
->>>>>>> 17e378cc
         let (size, len) = if is_human {
             (self.hsize.clone(), maxs.hsize)
         } else {
             (self.size.to_string(), maxs.size)
         };
-<<<<<<< HEAD
-
-        let name = match color {
-            DisplayColor::Standart => {
-                if let FType::Symlink(target) = &self.ftype {
-                    format!("{} -> {}", self.get_styled_name(false), target)
-                } else {
-                    self.get_styled_name(true)
-                }
-            }
-            DisplayColor::Empty => {
-                if let FType::Symlink(target) = &self.ftype {
-                    format!("{} -> {}", self.get_colorless_name(false), target)
-                } else {
-                    self.get_colorless_name(true)
-                }
-=======
         let name = if let FType::Symlink(target) = &self.ftype {
             if quoted {
                 format!("\"{}\" -> \"{}\"", &self.name, &target)
             } else {
-                format!("{} -> {}", self.get_styled_name(false), target)
+                match color {
+                    DisplayColor::Standart => {
+                        format!("{} -> {}", self.get_styled_name(false), target)
+                    }
+                    DisplayColor::Empty => {
+                        format!("{} -> {}", self.get_colorless_name(false), target)
+                    }
+                }
             }
         } else {
             if quoted {
                 format!("\"{}\"", &self.name)
             } else {
-                self.get_styled_name(true)
->>>>>>> 17e378cc
+                match color {
+                    DisplayColor::Standart => self.get_styled_name(true),
+                    DisplayColor::Empty => self.get_colorless_name(true),
+                }
             }
         };
+
         if blocks {
             format!(
                 "{blocks:>bll$} {mode} {owner:>ownl$} {group:>grpl$} {size:>szl$} {modified} {name}",
@@ -429,18 +419,14 @@
             )
         }
     }
-<<<<<<< HEAD
-    fn to_str(&self, color: DisplayColor) -> String {
-        match color {
-            DisplayColor::Standart => self.get_styled_name(true),
-            DisplayColor::Empty => self.get_colorless_name(true),
-=======
-    fn to_str(&self, quoted: bool) -> String {
+    fn to_str(&self, color: DisplayColor, quoted: bool) -> String {
         if quoted {
             format!("\"{}\"", &self.name)
         } else {
-            self.get_styled_name(true)
->>>>>>> 17e378cc
+            match color {
+                DisplayColor::Standart => self.get_styled_name(true),
+                DisplayColor::Empty => self.get_colorless_name(true),
+            }
         }
     }
 }
@@ -780,20 +766,15 @@
         let tblocks: u64 = dir.iter().map(|fe| fe.nblocks).sum();
         let mut names = dir
             .iter()
-<<<<<<< HEAD
-            .map(|f| f.to_fixed_str(conf.humanize, &maxs, conf.blocks, conf.color))
-=======
-            .map(|f| f.to_fixed_str(conf.humanize, &maxs, conf.blocks, conf.quoted))
->>>>>>> 17e378cc
+            .map(|f| f.to_fixed_str(conf.humanize, &maxs, conf.blocks, conf.color, conf.quoted))
             .collect();
         println!("total {}", tblocks);
         println!("{}", format_long_info(names));
     } else {
-<<<<<<< HEAD
-        let names = dir.iter().map(|f| f.to_str(conf.color)).collect();
-=======
-        let names = dir.iter().map(|f| f.to_str(conf.quoted)).collect();
->>>>>>> 17e378cc
+        let names = dir
+            .iter()
+            .map(|f| f.to_str(conf.color, conf.quoted))
+            .collect();
         print!("{} ", format_with_terminal_width(names));
         println!();
     }
